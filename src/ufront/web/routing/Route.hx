--- conflicted
+++ resolved
@@ -60,11 +60,7 @@
 		return _ast;
 	}
 
-<<<<<<< HEAD
-	//added public to match visibility of RouteBase, the compiler complains on that!
-=======
 	//added public to match visibility of ROuteBase, the compiler complains on that!
->>>>>>> 417f4bfe
 	public override function getRouteData(httpContext : HttpContext) : RouteData
 	{
 		var requesturi = httpContext.getRequestUri();
@@ -89,10 +85,7 @@
 				return new RouteData(this, handler, params);
 		}
 	}
-<<<<<<< HEAD
-=======
-	
->>>>>>> 417f4bfe
+
 	//added public to match visibility of ROuteBase, the compiler complains on that!
 	public override function getPath(httpContext : HttpContext, data : Hash<String>)
 	{
