<<<<<<< HEAD
package ufront.web.mvc;              
=======
package ufront.web.mvc;
>>>>>>> 89f5a912
import ufront.web.error.PageNotFoundError;
import ufront.web.HttpContext;
import thx.error.Error;
import ufront.web.routing.RequestContext;
import ufront.web.mvc.Controller;

class Controller extends ControllerBase
{
	public var _invoker : IActionInvoker;
	
	public function new(?invoker : IActionInvoker)
	{
		super();
		
		_invoker = (invoker != null) ? invoker : new ControllerActionInvoker();
	}
	
	override function executeCore()
	{
		var action = controllerContext.routeData.get("action");
		
		if(null == action)
			throw new Error("No 'action' data found on route.");

		if(!_invoker.invokeAction(controllerContext, action))
			_handleUnknownAction(action);
<<<<<<< HEAD
	} 
	
	public function getViewHelpers() : Array<{ name : Null<String>, helper : Dynamic }>
	{
		return [];
=======
>>>>>>> 89f5a912
	}
		
	function _handleUnknownAction(action : String)
	{
		var error = "<unknown reason>";
		
		if (Std.is(_invoker, ControllerActionInvoker))
		{
			var i = cast(_invoker, ControllerActionInvoker);
			error = i.error.toString();
		}			
		
		throw new PageNotFoundError().setInner(new Error("action can't be executed because {0}", [error]));
	} 
}<|MERGE_RESOLUTION|>--- conflicted
+++ resolved
@@ -1,8 +1,4 @@
-<<<<<<< HEAD
 package ufront.web.mvc;              
-=======
-package ufront.web.mvc;
->>>>>>> 89f5a912
 import ufront.web.error.PageNotFoundError;
 import ufront.web.HttpContext;
 import thx.error.Error;
@@ -29,14 +25,6 @@
 
 		if(!_invoker.invokeAction(controllerContext, action))
 			_handleUnknownAction(action);
-<<<<<<< HEAD
-	} 
-	
-	public function getViewHelpers() : Array<{ name : Null<String>, helper : Dynamic }>
-	{
-		return [];
-=======
->>>>>>> 89f5a912
 	}
 		
 	function _handleUnknownAction(action : String)
