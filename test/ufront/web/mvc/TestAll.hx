package ufront.web.mvc;
import ufront.web.routing.RouteCollection;
import ufront.web.mvc.view.TestHTemplateData;
                       
import ufront.web.mvc.MvcRouteHandler;
import ufront.web.routing.Route;
import ufront.web.routing.RouteData;
import ufront.web.HttpContextMock;
import thx.error.Error;
import ufront.web.routing.RequestContext;
import utest.Runner;
import utest.ui.Report;

class TestAll
{
	public static function addTests(runner : Runner)
	{                                                  
		TestControllerBindings.addTests(runner);
		TestDefaultControllerFactory.addTests(runner); 
<<<<<<< HEAD
		TestViewResult.addTests(runner); 
		TestHTemplateData.addTests(runner);
=======
		TestViewResult.addTests(runner);
		TestValueProviders.addTests(runner);
>>>>>>> 89f5a912
	}
	
	public static function main()
	{
		var runner = new Runner();
		addTests(runner);
		Report.create(runner);
		runner.run();
	}     
	
	public static function getRequestContext()
	{
		var data = new Hash<String>();
		data.set("action", "index");
		
		var routeHandler = new MvcRouteHandler();
		var route = new Route("/", routeHandler);  
		var routes = new RouteCollection();
		routes.add(route);
		var context = new HttpContextMock();
<<<<<<< HEAD
		var routeData = new RouteData(route, routeHandler, new Hash());
		return new RequestContext(context, routeData, routes);
=======
		var routeData = new RouteData(route, routeHandler, data);
		return new RequestContext(context, routeData);
>>>>>>> 89f5a912
	}
}<|MERGE_RESOLUTION|>--- conflicted
+++ resolved
@@ -17,13 +17,9 @@
 	{                                                  
 		TestControllerBindings.addTests(runner);
 		TestDefaultControllerFactory.addTests(runner); 
-<<<<<<< HEAD
 		TestViewResult.addTests(runner); 
 		TestHTemplateData.addTests(runner);
-=======
-		TestViewResult.addTests(runner);
 		TestValueProviders.addTests(runner);
->>>>>>> 89f5a912
 	}
 	
 	public static function main()
@@ -44,12 +40,7 @@
 		var routes = new RouteCollection();
 		routes.add(route);
 		var context = new HttpContextMock();
-<<<<<<< HEAD
-		var routeData = new RouteData(route, routeHandler, new Hash());
+		var routeData = new RouteData(route, routeHandler, data);
 		return new RequestContext(context, routeData, routes);
-=======
-		var routeData = new RouteData(route, routeHandler, data);
-		return new RequestContext(context, routeData);
->>>>>>> 89f5a912
 	}
 }